--- conflicted
+++ resolved
@@ -4,11 +4,7 @@
 
 MCQ-solution-finder is a Python program designed to help users find possible solutions to multiple choice questions (MCQs) based on their solution attempts and scores. The program allows users to input the number of questions and options per question, add solution attempts with scores, and find possible solutions.
 
-<<<<<<< HEAD
 ## Description (中文)
-=======
-  MCQ-solution-finder is a Python program designed to help users find possible solutions to multiple choice questions (MCQs) based on their solution attempts and scores. The program allows users to in[...]
->>>>>>> cc73d36a
 
 MCQ-solution-finder 是一个 Python 程序，旨在帮助用户根据他们的解答尝试和得分找到多项选择题（MCQ）的可能解答。该程序允许用户输入问题数量和每个问题的选项数量，添加带有得分的解答尝试，并找到可能的解答。
 
@@ -34,26 +30,22 @@
 
 ## Usage Instructions (中文)
 
-<<<<<<< HEAD
+
 1. 克隆仓库：
    ```
    git clone https://github.com/YinChingZ/MCQ-solution-finder.git
    cd MCQ-solution-finder
    ```
-=======
-  The program has a performance limitation due to the maximum number of solutions stored (`max_solutions_to_store` is set to 1000). If the number of consistent solutions exceeds this limit, the progra[...]
->>>>>>> cc73d36a
+
 
 2. 确保您已安装 Python（版本 3.6 或更高）。
 
-<<<<<<< HEAD
-3. 运行主脚本：
+
+4. 运行主脚本：
    ```
    python main.py
    ```
-=======
-  The program supports different option counts per question. However, if the input for the number of options per question is not consistent with the number of questions, the program will display an er[...]
->>>>>>> cc73d36a
+
 
 4. 按照屏幕上的说明与程序交互：
    - 输入问题数量。
@@ -70,19 +62,12 @@
 
 The program supports different option counts per question. However, if the input for the number of options per question is not consistent with the number of questions, the program will display an error message. Ensure that the input for the number of options per question matches the number of questions.
 
-<<<<<<< HEAD
 ### Dependencies
-=======
-  The `main.py` file contains the main logic of the program. It includes functions to convert option letters to integers and vice versa, display the program header, get user input, and interact with t[...]
->>>>>>> cc73d36a
 
 The program does not have any external dependencies. It uses standard Python libraries.
 
-<<<<<<< HEAD
 ### Troubleshooting Steps
-=======
-  The `mcq_solver.py` file contains the `MCQSolver` class, which is responsible for managing the solution attempts and scores, finding consistent solutions, and suggesting optimal solutions to check n[...]
->>>>>>> cc73d36a
+
 
 - If you encounter any issues while running the program, ensure that you have the correct version of Python installed.
 - Check for any error messages displayed by the program and follow the instructions provided.
@@ -90,11 +75,7 @@
 
 ## 潜在问题和故障排除 (中文)
 
-<<<<<<< HEAD
 ### 性能限制
-=======
-  MCQ-solution-finder 是一个 Python 程序，旨在帮助用户根据他们的解答尝试和得分找到多项选择题（MCQ）的可能解答。该程序允许用户输入问题数量和每个��[...]
->>>>>>> cc73d36a
 
 该程序由于存储的最大解答数量（`max_solutions_to_store` 设置为 1000）而存在性能限制。如果一致解答的数量超过此限制，程序可能无法找到所有可能的解答。为了解决此问题，可以考虑增加 `mcq_solver.py` 中的 `max_solutions_to_store` 值或优化解答查找算法。
 
@@ -112,19 +93,11 @@
 - 检查程序显示的任何错误消息并按照提供的说明进行操作。
 - 如果程序未按预期运行，请检查问题数量和每个问题的选项数量的输入值，以确保它们是正确的。
 
-<<<<<<< HEAD
 ## Explanation of Code (English)
-=======
-  该程序由于存储的最大解答数量（`max_solutions_to_store` 设置为 1000）而存在性能限制。如果一致解答的数量超过此限制，程序可能无法找到所有可能的解[...]
->>>>>>> cc73d36a
 
 ### main.py
 
-<<<<<<< HEAD
 The `main.py` file contains the main logic of the program. It includes functions to convert option letters to integers and vice versa, display the program header, get user input, and interact with the `MCQSolver` class to add solution attempts, find possible solutions, and get optimal solutions to check next.
-=======
-  该程序支持每个问题的不同选项数量。但是，如果每个问题的选项数量输入与问题数量不一致，程序将显示错误消息。确保每个问题的选项数量输入与[...]
->>>>>>> cc73d36a
 
 ### mcq_solver.py
 
@@ -138,28 +111,4 @@
 
 ### mcq_solver.py
 
-<<<<<<< HEAD
-`mcq_solver.py` 文件包含 `MCQSolver` 类，该类负责管理解答尝试和得分，查找一致的解答，并建议下一个要检查的最佳解答。该类包括添加解答尝试、检查解答一致性以及使用穷举和启发式方法查找最佳建议的方法。
-=======
-  `main.py` 文件包含程序的主要逻辑。它包括将选项字母转换为整数及其反向转换的函数，显示程序头部，获取用户输入，并与 `MCQSolver` 类交互以添加解�[...]
-
-  ### mcq_solver.py
-
-  `mcq_solver.py` 文件包含 `MCQSolver` 类，该类负责管理解答尝试和得分，查找一致的解答，并建议下一个要检查的最佳解答。该类包括添加解答尝试、检查�[...]
-
-</div>
-
-<script>
-  function toggleLanguage(language) {
-    var enContent = document.getElementById('content-en');
-    var zhContent = document.getElementById('content-zh');
-    if (language === 'en') {
-      enContent.style.display = 'block';
-      zhContent.style.display = 'none';
-    } else {
-      enContent.style.display = 'none';
-      zhContent.style.display = 'block';
-    }
-  }
-</script>
->>>>>>> cc73d36a
+`mcq_solver.py` 文件包含 `MCQSolver` 类，该类负责管理解答尝试和得分，查找一致的解答，并建议下一个要检查的最佳解答。该类包括添加解答尝试、检查解答一致性以及使用穷举和启发式方法查找最佳建议的方法。